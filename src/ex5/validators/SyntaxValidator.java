package ex5.validators;

import ex5.IllegalSjavaFileException;
import ex5.parser.Types;

import java.util.regex.Pattern;

import static ex5.Constants.*;

/** Validates syntax rules specific to s-Java */
public class SyntaxValidator {
    // Regex patterns for comment validation
    private static final String PATTERN_COMMENT_START = "^\\s*//";
    private static final String PATTERN_COMMENT_BODY = ".*$";
    private static final String PATTERN_VALID_COMMENT = PATTERN_COMMENT_START + PATTERN_COMMENT_BODY;

    // Invalid comment patterns
    private static final String MULTI_LINE_START = "/\\*";
    private static final String MULTI_LINE_END = "\\*/";
    private static final String LEADING_SPACE_COMMENT = "^\\s+//";
<<<<<<< HEAD
    private static final String PATTERN_INVALID_COMMENT =
            MULTI_LINE_START + "|" + MULTI_LINE_END + "|" + LEADING_SPACE_COMMENT;
=======
    private static final String PATTERN_INVALID_COMMENT = MULTI_LINE_START + "|" + MULTI_LINE_END +
            "|" + LEADING_SPACE_COMMENT;
>>>>>>> c035124c

    // Whitespace validation patterns
    private static final String PATTERN_TYPE_GROUP = "(" + VOID + "|" + FINAL + "|" + Types.LEGAL_TYPES + ")";
    private static final String PATTERN_NO_SPACE = "(?!" + WHITESPACE + ")";
    private static final String PATTERN_WORD = "\\w+";
<<<<<<< HEAD
    private static final String PATTERN_REQUIRED_WHITESPACE = PATTERN_TYPE_GROUP + PATTERN_NO_SPACE
                                                              + PATTERN_WORD;
=======
    private static final String PATTERN_REQUIRED_WHITESPACE = PATTERN_KEYWORD_GROUP + PATTERN_NO_SPACE +
            PATTERN_WORD;
>>>>>>> c035124c

    // Missing space pattern components
    private static final String PATTERN_WORD_GROUP = "(" + PATTERN_WORD + ")";
    private static final String PATTERN_MISSING_REQUIRED_SPACE = PATTERN_TYPE_GROUP + PATTERN_WORD_GROUP;

    // Method declaration pattern components
    private static final String PATTERN_TYPE = "(" + Types.LEGAL_TYPES + ")";
    private static final String PATTERN_METHOD_PARAMS = "\\s*\\(.*";
<<<<<<< HEAD
    private static final String PATTERN_INVALID_METHOD = "\\s*" + PATTERN_TYPE + WHITESPACE + PATTERN_WORD
                                                         + PATTERN_METHOD_PARAMS;
=======
    private static final String PATTERN_INVALID_METHOD = "\\s*" + PATTERN_TYPE + "\\s+" + PATTERN_WORD +
            PATTERN_METHOD_PARAMS;
>>>>>>> c035124c

    // Operators pattern
    private static final String PATTERN_OPERATORS = ".*[+\\-*/%].*";
    private static final String PATTERN_STRING_LITERAL = ".*['\"].*";

    // Array syntax
    private static final String ARRAY_OPEN = "[";
    private static final String ARRAY_CLOSE = "]";

    // Error messages
    private static final String ERR_MULTILINE_COMMENT = "Multi-line comments are not allowed";
    private static final String ERR_INLINE_COMMENT = "Inline comments are not allowed in s-Java";
    private static final String ERR_INVALID_COMMENT = "Invalid comment format";
    private static final String ERR_MISSING_WHITESPACE = "Missing required whitespace after keyword";
<<<<<<< HEAD
    private static final String ERR_INVALID_METHOD =
            "Invalid declaration: appears to be a method declaration with non-void return type. " +
=======
    private static final String ERR_INVALID_METHOD = "Invalid declaration: appears to be a method  " +
            "declaration with non-void return type. " +
>>>>>>> c035124c
            "Only void methods are supported in s-Java";
    private static final String ERR_MISSING_TYPE_SPACE = "Missing required space between type and identifier";
    private static final String ERR_INVALID_COMMENT_SYNTAX = "Invalid comment syntax";
    private static final String ERR_NO_OPERATORS = "Operators are not allowed in s-Java";
    private static final String ERR_NO_ARRAYS = "Arrays are not supported in s-Java";

    // Compiled patterns for performance
    private static final Pattern VALID_COMMENT = Pattern.compile(PATTERN_VALID_COMMENT);
    private static final Pattern INVALID_COMMENT = Pattern.compile(PATTERN_INVALID_COMMENT);
    private static final Pattern REQUIRED_WHITESPACE = Pattern.compile(PATTERN_REQUIRED_WHITESPACE);
<<<<<<< HEAD
    private static final Pattern MISSING_REQUIRED_SPACE = Pattern.compile(
            ".*" + PATTERN_MISSING_REQUIRED_SPACE + ".*"
    );
=======
    private static final Pattern MISSING_REQUIRED_SPACE = Pattern.compile(".*" +
            PATTERN_MISSING_REQUIRED_SPACE + ".*");
>>>>>>> c035124c
    private static final Pattern INVALID_METHOD_DECLARATION = Pattern.compile(PATTERN_INVALID_METHOD);

    /**
     * Validates general line syntax
     *
     * @param line The line to validate
     * @throws IllegalSjavaFileException if syntax is invalid
     */
    public void validateLineSyntax(String line) throws IllegalSjavaFileException {
        // Check for illegal comment styles
        if (line.contains(MULTI_LINE_START) || line.contains(MULTI_LINE_END)) {
            throw new IllegalSjavaFileException(ERR_MULTILINE_COMMENT);
        }

        // Now check for inline comments in non-comment lines
        if (line.contains("//")) {
            throw new IllegalSjavaFileException(ERR_INLINE_COMMENT);
        }

        // Check for invalid comment placement
        if (INVALID_COMMENT.matcher(line).matches()) {
            throw new IllegalSjavaFileException(ERR_INVALID_COMMENT);
        }

        // Check required whitespace after keywords
        if (REQUIRED_WHITESPACE.matcher(line).matches()) {
            throw new IllegalSjavaFileException(ERR_MISSING_WHITESPACE);
        }

        if (INVALID_METHOD_DECLARATION.matcher(line).matches()) {
            throw new IllegalSjavaFileException(ERR_INVALID_METHOD);
        }
    }

    /**
     * Validates required spaces in line
     *
     * @param line The line to validate
     * @throws IllegalSjavaFileException if required spaces are missing
     */
    public void validateRequiredSpaces(String line) throws IllegalSjavaFileException {
        if (MISSING_REQUIRED_SPACE.matcher(line).matches()) {
            throw new IllegalSjavaFileException(ERR_MISSING_TYPE_SPACE);
        }
    }

    /**
     * Validates comment line syntax
     *
     * @param line The line to validate
     * @throws IllegalSjavaFileException if comment syntax is invalid
     */
    public void validateCommentSyntax(String line) throws IllegalSjavaFileException {
        if (!VALID_COMMENT.matcher(line).matches()) {
            throw new IllegalSjavaFileException(ERR_INVALID_COMMENT_SYNTAX);
        }
    }

    /**
     * Validates operator absence (not allowed in s-Java)
     *
     * @param line The line to validate
     * @throws IllegalSjavaFileException if operators are found
     */
    public void validateNoOperators(String line) throws IllegalSjavaFileException {
        // Check for arithmetic and string operators
        if (line.matches(PATTERN_OPERATORS) && !line.matches(PATTERN_STRING_LITERAL)) {
            throw new IllegalSjavaFileException(ERR_NO_OPERATORS);
        }
    }

    /**
     * Validates array absence (not allowed in s-Java)
     *
     * @param line The line to validate
     * @throws IllegalSjavaFileException if array syntax is found
     */
    public void validateNoArrays(String line) throws IllegalSjavaFileException {
        if (line.contains(ARRAY_OPEN) || line.contains(ARRAY_CLOSE)) {
            throw new IllegalSjavaFileException(ERR_NO_ARRAYS);
        }
    }
}<|MERGE_RESOLUTION|>--- conflicted
+++ resolved
@@ -18,25 +18,15 @@
     private static final String MULTI_LINE_START = "/\\*";
     private static final String MULTI_LINE_END = "\\*/";
     private static final String LEADING_SPACE_COMMENT = "^\\s+//";
-<<<<<<< HEAD
-    private static final String PATTERN_INVALID_COMMENT =
-            MULTI_LINE_START + "|" + MULTI_LINE_END + "|" + LEADING_SPACE_COMMENT;
-=======
     private static final String PATTERN_INVALID_COMMENT = MULTI_LINE_START + "|" + MULTI_LINE_END +
             "|" + LEADING_SPACE_COMMENT;
->>>>>>> c035124c
 
     // Whitespace validation patterns
     private static final String PATTERN_TYPE_GROUP = "(" + VOID + "|" + FINAL + "|" + Types.LEGAL_TYPES + ")";
     private static final String PATTERN_NO_SPACE = "(?!" + WHITESPACE + ")";
     private static final String PATTERN_WORD = "\\w+";
-<<<<<<< HEAD
     private static final String PATTERN_REQUIRED_WHITESPACE = PATTERN_TYPE_GROUP + PATTERN_NO_SPACE
                                                               + PATTERN_WORD;
-=======
-    private static final String PATTERN_REQUIRED_WHITESPACE = PATTERN_KEYWORD_GROUP + PATTERN_NO_SPACE +
-            PATTERN_WORD;
->>>>>>> c035124c
 
     // Missing space pattern components
     private static final String PATTERN_WORD_GROUP = "(" + PATTERN_WORD + ")";
@@ -45,13 +35,8 @@
     // Method declaration pattern components
     private static final String PATTERN_TYPE = "(" + Types.LEGAL_TYPES + ")";
     private static final String PATTERN_METHOD_PARAMS = "\\s*\\(.*";
-<<<<<<< HEAD
     private static final String PATTERN_INVALID_METHOD = "\\s*" + PATTERN_TYPE + WHITESPACE + PATTERN_WORD
                                                          + PATTERN_METHOD_PARAMS;
-=======
-    private static final String PATTERN_INVALID_METHOD = "\\s*" + PATTERN_TYPE + "\\s+" + PATTERN_WORD +
-            PATTERN_METHOD_PARAMS;
->>>>>>> c035124c
 
     // Operators pattern
     private static final String PATTERN_OPERATORS = ".*[+\\-*/%].*";
@@ -66,13 +51,8 @@
     private static final String ERR_INLINE_COMMENT = "Inline comments are not allowed in s-Java";
     private static final String ERR_INVALID_COMMENT = "Invalid comment format";
     private static final String ERR_MISSING_WHITESPACE = "Missing required whitespace after keyword";
-<<<<<<< HEAD
-    private static final String ERR_INVALID_METHOD =
-            "Invalid declaration: appears to be a method declaration with non-void return type. " +
-=======
     private static final String ERR_INVALID_METHOD = "Invalid declaration: appears to be a method  " +
             "declaration with non-void return type. " +
->>>>>>> c035124c
             "Only void methods are supported in s-Java";
     private static final String ERR_MISSING_TYPE_SPACE = "Missing required space between type and identifier";
     private static final String ERR_INVALID_COMMENT_SYNTAX = "Invalid comment syntax";
@@ -83,14 +63,9 @@
     private static final Pattern VALID_COMMENT = Pattern.compile(PATTERN_VALID_COMMENT);
     private static final Pattern INVALID_COMMENT = Pattern.compile(PATTERN_INVALID_COMMENT);
     private static final Pattern REQUIRED_WHITESPACE = Pattern.compile(PATTERN_REQUIRED_WHITESPACE);
-<<<<<<< HEAD
     private static final Pattern MISSING_REQUIRED_SPACE = Pattern.compile(
             ".*" + PATTERN_MISSING_REQUIRED_SPACE + ".*"
     );
-=======
-    private static final Pattern MISSING_REQUIRED_SPACE = Pattern.compile(".*" +
-            PATTERN_MISSING_REQUIRED_SPACE + ".*");
->>>>>>> c035124c
     private static final Pattern INVALID_METHOD_DECLARATION = Pattern.compile(PATTERN_INVALID_METHOD);
 
     /**
